--- conflicted
+++ resolved
@@ -170,31 +170,6 @@
 
         completedSizeBytes += lastScaffoldSizeBytes
 
-<<<<<<< HEAD
-        # key: FASTA header, value: sequence
-        seqsByHeader = {}
-        
-        candidateGuides = {}
-        
-        # Read the file
-        with open(seqFilePath, 'r') as inFile:
-            seqLines = []
-            header = seqFilePath
-            for line in inFile:
-                if line[0] == ">":
-                    if len(seqLines) != 0:
-                        seq = "".join(seqLines).replace(" ", "").replace("\r", "")
-                        if len(seq) > 0:
-                            seqsByHeader[header] = seq
-                    seqLines = []
-                    header = line.strip()
-                else:
-                    seqLines.append(line)
-            seqsByHeader[header] = "".join(seqLines).replace(" ", "").replace("\r", "")
-            
-        pattern_forward = r"(?=([ATCG]{21}GG))"
-        pattern_reverse = r"(?=(CC[ACGT]{21}))"
-=======
         # We first remove all the line breaks within a given sequence (FASTA format)
         with open(seqFilePath, 'r') as inFile, tempfile.NamedTemporaryFile(mode='w',delete=False) as parsedFile:
             for line in inFile:
@@ -275,7 +250,6 @@
     del recordedSequences
 
 
->>>>>>> c1d37837
 
     for batchFile in guideBatchinator:
         # Run start time
@@ -759,12 +733,7 @@
                     )
                 
                 # call the scoring method
-<<<<<<< HEAD
-                caller(
-                    ["{} \"{}\" \"{}\" \"{}\" \"{}\" \"{}\" > \"{}\"".format(
-=======
                 runner('{} {} {} {} {} > {}'.format(
->>>>>>> c1d37837
                         configMngr['offtargetscore']['binary'],
                         configMngr['input']['offtarget-sites'],
                         configMngr['offtargetscore']['input'],
