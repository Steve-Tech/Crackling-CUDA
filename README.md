--- conflicted
+++ resolved
@@ -33,11 +33,7 @@
 4. Compile the off-target scoring function. An index of off-targets is required: to prepare this, read the next section (*Off-target Indexing*).
 
     ```
-<<<<<<< HEAD
-    g++ -o search_ots_score search_ots_score.cpp -O3 -std=c++11 -fopenmp -mpopcnt -Iparallel_hashmap
-=======
     g++ -o isslScoreOfftargets isslScoreOfftargets.cpp -O3 -std=c++11 -fopenmp -mpopcnt -Iparallel_hashmap
->>>>>>> d2f92b25
     ```
 
 5. Run the pipeline: 
